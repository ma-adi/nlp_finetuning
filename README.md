# NLP Finetuning Experiments Report

## 1. Goal

Train an NLP-based model to convert XML inputs into a specific JSON schema, with an optional comparison to LLM‑based finetuning.

---

## 2. Experiments Conducted

<<<<<<< HEAD
### ❌ ML Format Conversion Trials
- **Setup**: Three experiments using two training formats (1,000 examples each).
- **Test**: Unseen composite format.
- **Result**: `0.0%` exact-match accuracy on the held‑out format in all runs.

### ❌ ML Indentation/Spacing Robustness
- **Setup**: Single format dataset with imperfect spacing (500 examples).
- **Result**: `39%` exact-match accuracy under formatting variation.

### ✅ SLM Evaluation (Preliminary)
- Full-scale test-dataset evaluation pending.
- On a small test set:
  - Shows **consistent generalization** for:
    - Value and length variations
    - Nested formatting structures
=======
###  Dynamic values & length of input/output
- **Setup**: Single format dataset with small-medium length examples trained (500 examples).

###  Indentation/Spacing Deviation Handling
- **Setup**: Single format dataset with imperfect spacing (500 examples).

###  Format Understanding Ability
- **Setup**: Three experiments using two training formats (1,000 examples each).
- **Test Set**: Unseen composite format. (combination of concepts from format1 and format2)
- This tests whether the model has 'learnt' rules of format conversion.
>>>>>>> 346d372d

---

## 3. Results Summary

| Task                        | Training Examples         | ML Outcome | SLM Outcome | ML Notes                                     | SLM Notes                                          |
|----------------------------|---------------------------|------------|-------------|----------------------------------------------|----------------------------------------------------|
<<<<<<< HEAD
| Value & Length (short)     | 500–750                   | ❌ Fail     | ✅ Pass      | ❌ Fails on long lists when only short-trained | ✅ Generalizes to larger entries with different values |
| Value & Length (long)      | 1,000–2,000               | ✅ Pass     | ✅ Pass      | ✅ Trained on longer inputs                   | ✅ Generalizes to larger entries with different values |
| Format Conversion (nested) | ML: 15,000+ / SLM: 500–1,000 | ❌ Fail     | ✅ Pass      | ❌ Requires ≥ 15,000 varied examples          | ✅ Needs 500–1,000 examples per format for refinement |

> **Legend**: “SLM” refers to small‑LLM finetuning on **LLaMA 3.2 3B**.
> Link to experiments: https://docs.google.com/spreadsheets/d/1Vg8xPi4Ag4sMt__vSpLLViC2TWu9cTrJPGHCB1mrzDc/edit?usp=sharing
=======
| Changing value & length    | 500–750                   | ⚠️ Dataset dependent     | ✅ Pass      | ⚠️ Fails on long lists when only short-trained. Need trained examples of long lists. | ✅ Generalizes to larger entries with different values |
| Indentation variation single format      | 500-750               | ✅ Pass     | ✅ Pass      | ✅ Passes on initial testing of changing \n and spaces                   | ✅ Passes on initial testing of changing \n and spaces |
| Format Understanding (NestedList Experiment) | ML: 15,000+ / SLM: 500–1,000 (estimate) | ❌ Fail     | 🟡 Promising      | ❌ Requires ≥ 20,000 varied examples (estimate) for truly understanding the format rules          | ✅ Needs smaller set of examples per format; finetuning technique refinement |

> **Legend**: “SLM” refers to small‑LLM finetuning on **LLaMA 3.2 3B**.
> 
> **Link to experiments:** https://docs.google.com/spreadsheets/d/1Vg8xPi4Ag4sMt__vSpLLViC2TWu9cTrJPGHCB1mrzDc/edit?usp=sharing
>>>>>>> 346d372d
---

## 4. Experiments Overview

### 4.1 Value & Length Variation

**Objective**: Can the model generalize from short XML lists to longer ones?

**Training**:
```xml
<root><item>apple</item><item>banana</item></root>
```
➡️  
```json
{"root":{"item":["apple","banana"]}}
```

**Testing**:
```xml
<root><item>kiwi</item><item>mango</item><item>papaya</item></root>
```
➡️  
```json
{"root":{"item":["kiwi","mango","papaya"]}}
```

---

### 4.2 Format Conversion

**Objective**: Train on two simple formats and test on a nested variant (held-out).

**Format 1 (Flat List)**:
```xml
<root><value>foo</value>...</root>
```
➡️  
```json
{"root":{"value": [...]} }
```

**Format 2 (List of Objects)**:
```xml
<root><item><name>bar</name></item>...</root>
```
➡️  
```json
{"root":{"item":[{"name":"bar"},...]} }
```

**Held-out Test Format (Nested List)**:
```xml
<root><item><sub>a</sub><sub>b</sub></item></root>
```
➡️  
```json
{"root":{"item":[{"sub":["a","b"]}]}}
```

---

## 5. Performance & Cost Comparison

| Metric          | CodeT5+ 220M                        | LLaMA 3.2 3B (GGUF)                  |
|------------------|--------------------------------------|--------------------------------------|
| Parameters       | 220 million                         | 3 billion                            |
| Inference RAM    | ~1.2 GB (FF32, CPU-only)            | ~8 GB (CPU-only)                     |
| CPU Instance     | `e2-small` (1vCPU / 2GB RAM): $0.0337/hr | `e2-standard-2` (2vCPU / 8GB RAM): $0.067/hr |
| Recommended RAM  | ≥ 2 GB                              | ≥ 8 GB                               |

> Based on Google Cloud pricing ([cloudprice.net](https://cloudprice.net)) as of July 18, 2025.

---

## ✅ Additional Notes

- **SLM is converted to a CPU-friendly format** that uses relatively fewer resources (e.g., GGUF format).
- **Further quantization is possible**, and performance should be tested. This could make the hardware delta between CodeT5+ and SLM marginal.<|MERGE_RESOLUTION|>--- conflicted
+++ resolved
@@ -8,23 +8,6 @@
 
 ## 2. Experiments Conducted
 
-<<<<<<< HEAD
-### ❌ ML Format Conversion Trials
-- **Setup**: Three experiments using two training formats (1,000 examples each).
-- **Test**: Unseen composite format.
-- **Result**: `0.0%` exact-match accuracy on the held‑out format in all runs.
-
-### ❌ ML Indentation/Spacing Robustness
-- **Setup**: Single format dataset with imperfect spacing (500 examples).
-- **Result**: `39%` exact-match accuracy under formatting variation.
-
-### ✅ SLM Evaluation (Preliminary)
-- Full-scale test-dataset evaluation pending.
-- On a small test set:
-  - Shows **consistent generalization** for:
-    - Value and length variations
-    - Nested formatting structures
-=======
 ###  Dynamic values & length of input/output
 - **Setup**: Single format dataset with small-medium length examples trained (500 examples).
 
@@ -35,7 +18,6 @@
 - **Setup**: Three experiments using two training formats (1,000 examples each).
 - **Test Set**: Unseen composite format. (combination of concepts from format1 and format2)
 - This tests whether the model has 'learnt' rules of format conversion.
->>>>>>> 346d372d
 
 ---
 
@@ -43,14 +25,6 @@
 
 | Task                        | Training Examples         | ML Outcome | SLM Outcome | ML Notes                                     | SLM Notes                                          |
 |----------------------------|---------------------------|------------|-------------|----------------------------------------------|----------------------------------------------------|
-<<<<<<< HEAD
-| Value & Length (short)     | 500–750                   | ❌ Fail     | ✅ Pass      | ❌ Fails on long lists when only short-trained | ✅ Generalizes to larger entries with different values |
-| Value & Length (long)      | 1,000–2,000               | ✅ Pass     | ✅ Pass      | ✅ Trained on longer inputs                   | ✅ Generalizes to larger entries with different values |
-| Format Conversion (nested) | ML: 15,000+ / SLM: 500–1,000 | ❌ Fail     | ✅ Pass      | ❌ Requires ≥ 15,000 varied examples          | ✅ Needs 500–1,000 examples per format for refinement |
-
-> **Legend**: “SLM” refers to small‑LLM finetuning on **LLaMA 3.2 3B**.
-> Link to experiments: https://docs.google.com/spreadsheets/d/1Vg8xPi4Ag4sMt__vSpLLViC2TWu9cTrJPGHCB1mrzDc/edit?usp=sharing
-=======
 | Changing value & length    | 500–750                   | ⚠️ Dataset dependent     | ✅ Pass      | ⚠️ Fails on long lists when only short-trained. Need trained examples of long lists. | ✅ Generalizes to larger entries with different values |
 | Indentation variation single format      | 500-750               | ✅ Pass     | ✅ Pass      | ✅ Passes on initial testing of changing \n and spaces                   | ✅ Passes on initial testing of changing \n and spaces |
 | Format Understanding (NestedList Experiment) | ML: 15,000+ / SLM: 500–1,000 (estimate) | ❌ Fail     | 🟡 Promising      | ❌ Requires ≥ 20,000 varied examples (estimate) for truly understanding the format rules          | ✅ Needs smaller set of examples per format; finetuning technique refinement |
@@ -58,7 +32,6 @@
 > **Legend**: “SLM” refers to small‑LLM finetuning on **LLaMA 3.2 3B**.
 > 
 > **Link to experiments:** https://docs.google.com/spreadsheets/d/1Vg8xPi4Ag4sMt__vSpLLViC2TWu9cTrJPGHCB1mrzDc/edit?usp=sharing
->>>>>>> 346d372d
 ---
 
 ## 4. Experiments Overview
